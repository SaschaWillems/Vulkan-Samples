/* Copyright (c) 2019-2025, Arm Limited and Contributors
<<<<<<< HEAD
=======
 * Copyright (c) 2025, NVIDIA CORPORATION. All rights reserved.
>>>>>>> aaccd0cc
 *
 * SPDX-License-Identifier: Apache-2.0
 *
 * Licensed under the Apache License, Version 2.0 the "License";
 * you may not use this file except in compliance with the License.
 * You may obtain a copy of the License at
 *
 *     http://www.apache.org/licenses/LICENSE-2.0
 *
 * Unless required by applicable law or agreed to in writing, software
 * distributed under the License is distributed on an "AS IS" BASIS,
 * WITHOUT WARRANTIES OR CONDITIONS OF ANY KIND, either express or implied.
 * See the License for the specific language governing permissions and
 * limitations under the License.
 */

#include "platform.h"

#include <algorithm>
#include <ctime>
#include <iostream>
#include <mutex>
#include <vector>

#include <fmt/format.h>
#include <spdlog/async_logger.h>
#include <spdlog/details/thread_pool.h>
#include <spdlog/sinks/basic_file_sink.h>
#include <spdlog/sinks/stdout_color_sinks.h>

#include "core/util/logging.hpp"
#include "force_close/force_close.h"
#include "glsl_compiler.h"
#include "platform/plugins/plugin.h"
#include "vulkan_sample.h"

namespace vkb
{
const uint32_t Platform::MIN_WINDOW_WIDTH  = 420;
const uint32_t Platform::MIN_WINDOW_HEIGHT = 320;

Platform::Platform(const PlatformContext &context)
{
	arguments = context.arguments();
}

ExitCode Platform::initialize(const std::vector<Plugin *> &plugins_)
{
	plugins = plugins_;

	auto sinks = get_platform_sinks();

	auto logger = std::make_shared<spdlog::logger>("logger", sinks.begin(), sinks.end());

#ifdef VKB_DEBUG
	logger->set_level(spdlog::level::debug);
#else
	logger->set_level(spdlog::level::info);
#endif

	logger->set_pattern(LOGGER_FORMAT);
	spdlog::set_default_logger(logger);

	LOGI("Logger initialized");

	// To get the error messages formatted as we like them to have, exit after initializing the logger, earliest
	if (arguments.empty())
	{
		return ExitCode::NoSample;
	}
	else if (std::any_of(arguments.begin(), arguments.end(), [](auto const &arg) { return arg == "-h" || arg == "--help"; }))
	{
		return ExitCode::Help;
	}

	for (auto const &plugin : plugins)
	{
		plugin->set_platform(this);
		for (auto const &command : plugin->get_commands())
		{
			auto [it, inserted] = command_map.insert(std::make_pair(command.first, plugin));
			if (!inserted)
			{
				LOGE("Command \"{}\" from plugin \"{}\" is already listed for plugin \"{}\"!", command.first, plugin->get_name(), it->second->get_name());
			}
		}
		for (auto const &option : plugin->get_options())
		{
			auto [it, inserted] = option_map.insert(std::make_pair(option.first, plugin));
			if (!inserted)
			{
				LOGE("Option \"{}\" from plugin \"{}\" is already listed for plugin \"{}\"!", option.first, plugin->get_name(), it->second->get_name());
			}
		}
	}

	std::deque<std::string> argumentDeque(arguments.begin(), arguments.end());

	// the arguments have to start with a command
	auto commandIt = command_map.find(argumentDeque[0]);
	if (commandIt == command_map.end())
	{
		LOGE("Command \"{}\" is unknown!", argumentDeque[0]);
		return ExitCode::Help;
	}
	else if (commandIt->second->handle_command(argumentDeque))
	{
		register_hooks(commandIt->second);
	}
	else
	{
		LOGE("Command \"{}\" advertised by plugin \"{}\" was not handled!", argumentDeque[0], commandIt->second->get_name());
		return ExitCode::Help;
	}
	// and then there are options only
	while (!argumentDeque.empty())
	{
		if (argumentDeque[0].substr(0, 2) != "--")
		{
			LOGE("Option \"{}\" does not start with \"--\"!", argumentDeque[0]);
			return ExitCode::Help;
		}
		auto optionIt = option_map.find(argumentDeque[0].substr(2));
		if (commandIt == command_map.end())
		{
			LOGE("Option \"{}\" is unknown!", argumentDeque[0]);
			return ExitCode::Help;
		}
		else if (optionIt->second->handle_option(argumentDeque))
		{
			register_hooks(optionIt->second);
		}
		else
		{
			LOGE("Option \"{}\" advertised by plugin \"{}\" was not handled!", argumentDeque[0], optionIt->second->get_name());
			return ExitCode::Help;
		}
	}
	// Now that all options are handled, trigger the command
	commandIt->second->trigger_command();

	// Platform has been closed by a plugins initialization phase
	if (close_requested)
	{
		return ExitCode::Close;
	}

	if (!app_requested())
	{
		return ExitCode::NoSample;
	}

	create_window(window_properties);

	if (!window)
	{
		LOGE("Window creation failed!");
		return ExitCode::FatalError;
	}

	return ExitCode::Success;
}

void Platform::register_hooks(Plugin *plugin)
{
	auto &plugin_hooks = plugin->get_hooks();
	for (auto hook : plugin_hooks)
	{
		auto it = hooks.find(hook);

		if (it == hooks.end())
		{
			auto r = hooks.emplace(hook, std::vector<Plugin *>{});
			assert(r.second);
			it = r.first;
		}

		if (std::none_of(it->second.begin(), it->second.end(), [plugin](auto p) { return p == plugin; }))
		{
			it->second.emplace_back(plugin);
		}
	}

	if (std::none_of(active_plugins.begin(), active_plugins.end(), [plugin](auto p) { return p == plugin; }))
	{
		active_plugins.emplace_back(plugin);
	}
}

ExitCode Platform::main_loop_frame()
{
	try
	{
		// Load the requested app
		if (app_requested())
		{
			if (!start_app())
			{
				throw std::runtime_error("Failed to load requested application");
			}

			// Compensate for load times of the app by rendering the first frame pre-emptively
			timer.tick<Timer::Seconds>();
			active_app->update(0.01667f);
		}

		if (!active_app)
		{
			return ExitCode::NoSample;
		}

		update();

		if (active_app->should_close())
		{
			std::string id = active_app->get_name();
			on_app_close(id);
			active_app->finish();
		}

		window->process_events();

		if (window->should_close() || close_requested)
		{
			return ExitCode::Close;
		}
	}
	catch (std::exception &e)
	{
		LOGE("Error Message: {}", e.what());
		LOGE("Failed when running application {}", active_app->get_name());

		on_app_error(active_app->get_name());

		if (app_requested())
		{
			LOGI("Attempting to load next application");
		}
		else
		{
			set_last_error(e.what());
			return ExitCode::FatalError;
		}
	}

	return ExitCode::Success;
}

ExitCode Platform::main_loop()
{
	ExitCode exit_code = ExitCode::Success;
	while (exit_code == ExitCode::Success)
	{
		exit_code = main_loop_frame();
	}

	return exit_code;
}

void Platform::update()
{
	auto delta_time = static_cast<float>(timer.tick<Timer::Seconds>());

	if (focused || always_render)
	{
		on_update(delta_time);

		if (fixed_simulation_fps)
		{
			delta_time = simulation_frame_time;
		}

		active_app->update_overlay(delta_time, [=, this]() {
			on_update_ui_overlay(*active_app->get_drawer());
		});
		active_app->update(delta_time);

		if (auto *app = dynamic_cast<VulkanSampleCpp *>(active_app.get()))
		{
			if (app->has_render_context())
			{
				on_post_draw(reinterpret_cast<vkb::RenderContext &>(app->get_render_context()));
			}
		}
		else if (auto *app = dynamic_cast<VulkanSampleC *>(active_app.get()))
		{
			if (app->has_render_context())
			{
				on_post_draw(app->get_render_context());
			}
		}
	}
}

void Platform::terminate(ExitCode code)
{
	if (code == ExitCode::Help)
	{
		LOGI("");
		LOGI("\tVulkan Samples");
		LOGI("");
		LOGI("\t\tA collection of samples to demonstrate the Vulkan best practice.");
		LOGI("");
		LOGI("\tUsage: vulkan_samples [OPTIONS]");
		LOGI("");
		LOGI("\t\tOptions:");
		LOGI("\t\t\t-h,--help                   Print this help message and exit");

		// determine the width for the commands/options
		size_t width = 4;        // minimal width for "help"
		for (auto plugin : plugins)
		{
			for (auto const &command : plugin->get_commands())
			{
				width = std::max(width, command.first.length());
			}
			for (auto const &option : plugin->get_options())
			{
				width = std::max(width, option.first.length());
			}
		}

		for (auto plugin : plugins)
		{
			plugin->log_help(width + 2);
		}
	}

	if (code == ExitCode::NoSample)
	{
		LOGI("");
		LOGI("No sample was requested or the selected sample does not exist");
		LOGI("");
		LOGI("To run a specific sample use the \"sample\" argument, e.g.");
		LOGI("");
		LOGI("\tvulkan_samples sample hello_triangle");
		LOGI("");
		LOGI("To get a list of available samples, use the \"samples\" argument")
		LOGI("To get a list of available command line options, use the \"-h\" or \"--help\" argument");
		LOGI("");
	}

	if (active_app)
	{
		std::string id = active_app->get_name();
		on_app_close(id);
		active_app->finish();
	}

	active_app.reset();
	window.reset();

	spdlog::drop_all();

	on_platform_close();

#ifdef PLATFORM__WINDOWS
	// Halt on all unsuccessful exit codes unless ForceClose is in use
	if (code != ExitCode::Success && !using_plugin<::plugins::ForceClose>())
	{
		std::cout << "Press return to continue";
		std::cin.get();
	}
#endif
}

void Platform::close()
{
	if (window)
	{
		window->close();
	}

	// Fallback incase a window is not yet in use
	close_requested = true;
}

void Platform::force_simulation_fps(float fps)
{
	fixed_simulation_fps  = true;
	simulation_frame_time = 1 / fps;
}

void Platform::force_render(bool should_always_render)
{
	always_render = should_always_render;
}

void Platform::disable_input_processing()
{
	process_input_events = false;
}

void Platform::set_focus(bool _focused)
{
	focused = _focused;
}

void Platform::set_window_properties(const Window::OptionalProperties &properties)
{
	window_properties.title         = properties.title.has_value() ? properties.title.value() : window_properties.title;
	window_properties.mode          = properties.mode.has_value() ? properties.mode.value() : window_properties.mode;
	window_properties.resizable     = properties.resizable.has_value() ? properties.resizable.value() : window_properties.resizable;
	window_properties.vsync         = properties.vsync.has_value() ? properties.vsync.value() : window_properties.vsync;
	window_properties.extent.width  = properties.extent.width.has_value() ? properties.extent.width.value() : window_properties.extent.width;
	window_properties.extent.height = properties.extent.height.has_value() ? properties.extent.height.value() : window_properties.extent.height;
}

std::string &Platform::get_last_error()
{
	return last_error;
}

Application &Platform::get_app()
{
	assert(active_app && "Application is not valid");
	return *active_app;
}

Application &Platform::get_app() const
{
	assert(active_app && "Application is not valid");
	return *active_app;
}

Window &Platform::get_window()
{
	return *window;
}

void Platform::set_last_error(const std::string &error)
{
	last_error = error;
}

std::vector<spdlog::sink_ptr> Platform::get_platform_sinks()
{
	std::vector<spdlog::sink_ptr> sinks;
	sinks.push_back(std::make_shared<spdlog::sinks::stdout_color_sink_mt>());
	return sinks;
}

bool Platform::app_requested()
{
	return requested_app != nullptr;
}

void Platform::request_application(const apps::AppInfo *app)
{
	requested_app = app;
}

bool Platform::start_app()
{
	auto *requested_app_info = requested_app;
	// Reset early incase error in preparation stage
	requested_app = nullptr;

	if (active_app)
	{
		auto execution_time = timer.stop();
		LOGI("Closing App (Runtime: {:.1f})", execution_time);

		auto app_id = active_app->get_name();

		active_app->finish();
	}

	// Reset target environment to default prior to each sample to properly support batch mode
	vkb::GLSLCompiler::reset_target_environment();

	active_app = requested_app_info->create();

	if (!active_app)
	{
		LOGE("Failed to create a valid vulkan app.");
		return false;
	}
	auto sample_info = static_cast<const apps::SampleInfo *>(requested_app_info);
	active_app->set_name(sample_info->name);

	if (!active_app->prepare({false, window.get()}))
	{
		LOGE("Failed to prepare vulkan app.");
		return false;
	}

	on_app_start(requested_app_info->id);

	return true;
}

void Platform::input_event(const InputEvent &input_event)
{
	if (process_input_events && active_app)
	{
		active_app->input_event(input_event);
	}

	if (input_event.get_source() == EventSource::Keyboard)
	{
		const auto &key_event = static_cast<const KeyInputEvent &>(input_event);

		if (key_event.get_code() == KeyCode::Back ||
		    key_event.get_code() == KeyCode::Escape)
		{
			close();
		}
	}
}

void Platform::resize(uint32_t width, uint32_t height)
{
	auto extent = Window::Extent{std::max<uint32_t>(width, MIN_WINDOW_WIDTH), std::max<uint32_t>(height, MIN_WINDOW_HEIGHT)};
	if ((window) && (width > 0) && (height > 0))
	{
		auto actual_extent = window->resize(extent);

		if (active_app)
		{
			active_app->resize(actual_extent.width, actual_extent.height);
		}
	}
}

#define HOOK(enum, func)                \
	static auto res = hooks.find(enum); \
	if (res != hooks.end())             \
	{                                   \
		for (auto plugin : res->second) \
		{                               \
			plugin->func;               \
		}                               \
	}

void Platform::on_post_draw(RenderContext &context)
{
	HOOK(Hook::PostDraw, on_post_draw(context));
}

void Platform::on_app_error(const std::string &app_id)
{
	HOOK(Hook::OnAppError, on_app_error(app_id));
}

void Platform::on_update(float delta_time)
{
	HOOK(Hook::OnUpdate, on_update(delta_time));
}

void Platform::on_app_start(const std::string &app_id)
{
	HOOK(Hook::OnAppStart, on_app_start(app_id));
}

void Platform::on_app_close(const std::string &app_id)
{
	HOOK(Hook::OnAppClose, on_app_close(app_id));
}

void Platform::on_platform_close()
{
	HOOK(Hook::OnPlatformClose, on_platform_close());
}

void Platform::on_update_ui_overlay(vkb::Drawer &drawer)
{
	HOOK(Hook::OnUpdateUi, on_update_ui_overlay(drawer));
}

#undef HOOK

}        // namespace vkb<|MERGE_RESOLUTION|>--- conflicted
+++ resolved
@@ -1,8 +1,5 @@
 /* Copyright (c) 2019-2025, Arm Limited and Contributors
-<<<<<<< HEAD
-=======
  * Copyright (c) 2025, NVIDIA CORPORATION. All rights reserved.
->>>>>>> aaccd0cc
  *
  * SPDX-License-Identifier: Apache-2.0
  *
