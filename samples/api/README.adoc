--- conflicted
+++ resolved
@@ -62,13 +62,6 @@
 
 A transcoded version of the API sample xref:./{api_samplespath}hello_triangle_1_3/README.adoc[Hello Triangle 1.3] that illustrates the usage of the C{pp} bindings of Vulkan provided by Vulkan-Hpp.
 
-<<<<<<< HEAD
-=======
-=== xref:./{api_samplespath}hpp_hlsl_shaders/README.adoc[HPP HLSL shaders]
-
-A transcoded version of the API sample xref:./{api_samplespath}hlsl_shaders/README.adoc[HLSL Shaders] that illustrates the usage of the C{pp} bindings of Vulkan provided by Vulkan-Hpp.
-
->>>>>>> 3944ae54
 === xref:./{api_samplespath}hpp_instancing/README.adoc[HPP Instancing]
 
 A transcoded version of the API sample xref:./{api_samplespath}instancing/README.adoc[Instancing] that illustrates the usage of the C{pp} bindings of Vulkan provided by Vulkan-Hpp.
