--- conflicted
+++ resolved
@@ -42,22 +42,14 @@
             ${TARGET_LIBS}
         SHADER_FILES_GLSL
             ${TARGET_SHADER_FILES_GLSL}
-<<<<<<< HEAD
-        SHADER_FILES_HLSL            
-=======
         SHADER_FILES_HLSL
->>>>>>> e1277f46
             ${TARGET_SHADER_FILES_HLSL})
 endfunction()
 
 function(add_sample_with_tags)
     set(options)
     set(oneValueArgs ID CATEGORY AUTHOR NAME DESCRIPTION)
-<<<<<<< HEAD
-    set(multiValueArgs TAGS FILES LIBS SHADER_FILES_GLSL SHADER_FILES_HLSL) 
-=======
     set(multiValueArgs TAGS FILES LIBS SHADER_FILES_GLSL SHADER_FILES_HLSL)
->>>>>>> e1277f46
 
     cmake_parse_arguments(TARGET "${options}" "${oneValueArgs}" "${multiValueArgs}" ${ARGN})
 
@@ -74,23 +66,12 @@
     endif()
 
     # Add GLSL shader files for this sample
-<<<<<<< HEAD
     if (TARGET_SHADER_FILES_GLSL)
         list(APPEND SHADER_FILES_GLSL ${TARGET_SHADER_FILES_GLSL})
         foreach(SHADER_FILE_GLSL ${SHADER_FILES_GLSL})
             list(APPEND SHADERS_GLSL "${PROJECT_SOURCE_DIR}/shaders/${SHADER_FILE_GLSL}")
         endforeach()        
     endif()
-=======
-    foreach(SHADER_FILE_GLSL ${TARGET_SHADER_FILES_GLSL})
-        list(APPEND SHADERS_GLSL "${PROJECT_SOURCE_DIR}/shaders/${SHADER_FILE_GLSL}")
-    endforeach()
-
-    # Add HLSL shader files for this sample
-    foreach(SHADER_FILE_HLSL ${TARGET_SHADER_FILES_HLSL})
-        list(APPEND SHADERS_HLSL "${PROJECT_SOURCE_DIR}/shaders/${SHADER_FILE_HLSL}")
-    endforeach()
->>>>>>> e1277f46
 
     # Add HLSL shader files for this sample
     if (TARGET_SHADER_FILES_HLSL)
@@ -117,6 +98,9 @@
             ${SHADERS_GLSL}
         SHADERS_HLSL
             ${SHADERS_HLSL})
+            ${SHADERS_GLSL}
+        SHADERS_HLSL
+            ${SHADERS_HLSL})
 
 endfunction()
 
@@ -148,6 +132,7 @@
     set(options)  
     set(oneValueArgs TYPE ID CATEGORY AUTHOR NAME DESCRIPTION)
     set(multiValueArgs TAGS FILES LIBS SHADERS_GLSL SHADERS_HLSL)
+    set(multiValueArgs TAGS FILES LIBS SHADERS_GLSL SHADERS_HLSL)
 
     cmake_parse_arguments(TARGET "${options}" "${oneValueArgs}" "${multiValueArgs}" ${ARGN})
 
@@ -167,7 +152,6 @@
 
     source_group("\\" FILES ${TARGET_FILES})
 
-<<<<<<< HEAD
     # Add shaders to project group
     if (SHADERS_GLSL)
         source_group("\\Shaders\\glsl" FILES ${SHADERS_GLSL})
@@ -176,11 +160,6 @@
         source_group("\\Shaders\\hlsl" FILES ${SHADERS_HLSL})
         # Disable automatic compilation of HLSL shaders for MSVC
         set_source_files_properties(SOURCE ${SHADERS_HLSL} PROPERTIES VS_SETTINGS "ExcludedFromBuild=true")        
-=======
-    # Add GLSL shaders to project group
-    if (TARGET_SHADERS_GLSL)
-        source_group("\\Shaders" FILES ${SHADERS_GLSL})
->>>>>>> e1277f46
     endif()
 
     #Add HLSL shaders to project group
@@ -190,7 +169,9 @@
 
 if(${TARGET_TYPE} STREQUAL "Sample")
     add_library(${PROJECT_NAME} OBJECT ${TARGET_FILES} ${SHADERS_GLSL} ${SHADERS_HLSL})
+    add_library(${PROJECT_NAME} OBJECT ${TARGET_FILES} ${SHADERS_GLSL} ${SHADERS_HLSL})
 elseif(${TARGET_TYPE} STREQUAL "Test")
+    add_library(${PROJECT_NAME} STATIC ${TARGET_FILES} ${SHADERS_GLSL} ${SHADERS_HLSL})
     add_library(${PROJECT_NAME} STATIC ${TARGET_FILES} ${SHADERS_GLSL} ${SHADERS_HLSL})
 endif()
     set_target_properties(${PROJECT_NAME} PROPERTIES POSITION_INDEPENDENT_CODE ON)
